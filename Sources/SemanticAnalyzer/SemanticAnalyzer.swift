//
//  SemanticAnalyzer.swift
//  SemanticAnalyzer
//
//  Created by Franklin Schrans on 12/26/17.
//

import AST
import Foundation

/// The `ASTPass` performing semantic analysis.
public struct SemanticAnalyzer: ASTPass {
  public init() {}

  public func process(topLevelModule: TopLevelModule, passContext: ASTPassContext) -> ASTPassResult<TopLevelModule> {
    return ASTPassResult(element: topLevelModule, diagnostics: [], passContext: passContext)
  }

  public func process(topLevelDeclaration: TopLevelDeclaration, passContext: ASTPassContext) -> ASTPassResult<TopLevelDeclaration> {
    return ASTPassResult(element: topLevelDeclaration, diagnostics: [], passContext: passContext)
  }

  public func process(contractDeclaration: ContractDeclaration, passContext: ASTPassContext) -> ASTPassResult<ContractDeclaration> {
    var diagnostics = [Diagnostic]()
    let environment = passContext.environment!
    if let conflict = environment.conflictingTypeDeclaration(for: contractDeclaration.identifier) {
      diagnostics.append(.invalidRedeclaration(contractDeclaration.identifier, originalSource: conflict))
    }

    if environment.publicInitializer(forContract: contractDeclaration.identifier.name) == nil {
      diagnostics.append(.contractDoesNotHaveAPublicInitializer(contractIdentifier: contractDeclaration.identifier))
    }
    return ASTPassResult(element: contractDeclaration, diagnostics: diagnostics, passContext: passContext)
  }

  public func process(contractBehaviorDeclaration: ContractBehaviorDeclaration, passContext: ASTPassContext) -> ASTPassResult<ContractBehaviorDeclaration> {
    var diagnostics = [Diagnostic]()

    let environment = passContext.environment!

    if !environment.isContractDeclared(contractBehaviorDeclaration.contractIdentifier.name) {
      // The contract behavior declaration could not be associated with any contract declaration.
      diagnostics.append(.contractBehaviorDeclarationNoMatchingContract(contractBehaviorDeclaration))
    } else if environment.isStateful(contractBehaviorDeclaration.contractIdentifier.name) != (contractBehaviorDeclaration.states != []) {
      // The statefullness of the contract declaration and contract behavior declaration do not match.
      diagnostics.append(.contractBehaviorDeclarationMismatchedStatefulness(contractBehaviorDeclaration))
    }

    // Create a context containing the contract the methods are defined for, and the caller capabilities the functions
    // within it are scoped by.
    let declarationContext = ContractBehaviorDeclarationContext(contractIdentifier: contractBehaviorDeclaration.contractIdentifier, typeStates: contractBehaviorDeclaration.states, callerCapabilities: contractBehaviorDeclaration.callerCapabilities)

    let passContext = passContext.withUpdates { $0.contractBehaviorDeclarationContext = declarationContext }

    return ASTPassResult(element: contractBehaviorDeclaration, diagnostics: diagnostics, passContext: passContext)
  }

  public func process(contractBehaviorMember: ContractBehaviorMember, passContext: ASTPassContext) -> ASTPassResult<ContractBehaviorMember> {
    return ASTPassResult(element: contractBehaviorMember, diagnostics: [], passContext: passContext)
  }

  public func process(structDeclaration: StructDeclaration, passContext: ASTPassContext) -> ASTPassResult<StructDeclaration> {
    var diagnostics = [Diagnostic]()
    if let conflict = passContext.environment!.conflictingTypeDeclaration(for: structDeclaration.identifier) {
      diagnostics.append(.invalidRedeclaration(structDeclaration.identifier, originalSource: conflict))
    }
    // Detect Recursive types
    let structName = structDeclaration.identifier.name

    if let conflict = passContext.environment!.selfReferentialProperty(in: structName, enclosingType: structName) {
      diagnostics.append(.recursiveStruct(structDeclaration.identifier, conflict))
    }

    return ASTPassResult(element: structDeclaration, diagnostics: diagnostics, passContext: passContext)
  }

  public func process(enumDeclaration: EnumDeclaration, passContext: ASTPassContext) -> ASTPassResult<EnumDeclaration> {
    var diagnostics = [Diagnostic]()

    if let conflict = passContext.environment!.conflictingTypeDeclaration(for: enumDeclaration.identifier) {
      diagnostics.append(.invalidRedeclaration(enumDeclaration.identifier, originalSource: conflict))
    }

    if case .basicType(_) = enumDeclaration.type.rawType {
      // Basic types are supported as hidden types
    } else {
      diagnostics.append(.invalidHiddenType(enumDeclaration))
    }
    return ASTPassResult(element: enumDeclaration, diagnostics: diagnostics, passContext: passContext)
  }

  public func process(structMember: StructMember, passContext: ASTPassContext) -> ASTPassResult<StructMember> {
    return ASTPassResult(element: structMember, diagnostics: [], passContext: passContext)
  }

  public func process(enumCase: EnumCase, passContext: ASTPassContext) -> ASTPassResult<EnumCase> {
    var diagnostics = [Diagnostic]()
    let environment = passContext.environment!

    if let conflict = environment.conflictingPropertyDeclaration(for: enumCase.identifier, in: enumCase.type.rawType.name) {
      diagnostics.append(.invalidRedeclaration(enumCase.identifier, originalSource: conflict))
    }

    if enumCase.hiddenValue == nil {
      diagnostics.append(.cannotInferHiddenValue(enumCase.identifier, enumCase.hiddenType))
    }
    else if case .literal(_)? = enumCase.hiddenValue {} else {
      diagnostics.append(.invalidHiddenValue(enumCase))
    }

    return ASTPassResult(element: enumCase, diagnostics: diagnostics, passContext: passContext)
  }

  public func process(variableDeclaration: VariableDeclaration, passContext: ASTPassContext) -> ASTPassResult<VariableDeclaration> {
    var passContext = passContext
    var diagnostics = [Diagnostic]()
    let environment = passContext.environment!

    // Ensure that the type is declared.
    if case .userDefinedType(let typeIdentifier) = variableDeclaration.type.rawType, !environment.isTypeDeclared(typeIdentifier) {
        diagnostics.append(.useOfUndeclaredType(variableDeclaration.type))
    }

    if passContext.inFunctionOrInitializer {
      if let conflict = passContext.scopeContext!.declaration(for: variableDeclaration.identifier.name) {
        diagnostics.append(.invalidRedeclaration(variableDeclaration.identifier, originalSource: conflict.identifier))
      }

      // We're in a function. Record the local variable declaration.
      passContext.scopeContext?.localVariables += [variableDeclaration]
    } else {
      // It's a property declaration.

      let enclosingType = passContext.enclosingTypeIdentifier!.name
      if let conflict = environment.conflictingPropertyDeclaration(for: variableDeclaration.identifier, in: enclosingType) {
        diagnostics.append(.invalidRedeclaration(variableDeclaration.identifier, originalSource: conflict))
      }

      // Whether the enclosing type has an initializer defined.
      let isInitializerDeclared: Bool

      if let contractStateDeclarationContext = passContext.contractStateDeclarationContext {
        isInitializerDeclared = environment.publicInitializer(forContract: contractStateDeclarationContext.contractIdentifier.name) != nil
      } else {
        isInitializerDeclared = environment.initializers(in: passContext.structDeclarationContext!.structIdentifier.name).count > 0
      }

      // This is a state property declaration.

      // If a default value is assigned, it should not refer to another property.

      if variableDeclaration.assignedExpression == nil, !variableDeclaration.type.rawType.isEventType, !isInitializerDeclared {
        // The contract has no public initializer, so a default value must be provided.

        diagnostics.append(.statePropertyIsNotAssignedAValue(variableDeclaration))
      }
    }

    return ASTPassResult(element: variableDeclaration, diagnostics: diagnostics, passContext: passContext)
  }

  public func process(functionDeclaration: FunctionDeclaration, passContext: ASTPassContext) -> ASTPassResult<FunctionDeclaration> {
    var diagnostics = [Diagnostic]()

    let enclosingType = passContext.enclosingTypeIdentifier!.name
    if let conflict = passContext.environment!.conflictingFunctionDeclaration(for: functionDeclaration, in: enclosingType) {
      diagnostics.append(.invalidRedeclaration(functionDeclaration.identifier, originalSource: conflict))
    }

    let implicitParameters = functionDeclaration.parameters.filter { $0.isImplicit }
    let payableValueParameters = functionDeclaration.parameters.filter { $0.isPayableValueParameter }
    if functionDeclaration.isPayable {
      // If a function is marked with the @payable annotation, ensure it contains one compatible payable parameter, and no other implicit parameters.
      if payableValueParameters.count > 1 {
        // If too many arguments are compatible, emit an error.
        diagnostics.append(.ambiguousPayableValueParameter(functionDeclaration))
      } else if payableValueParameters.count == 0 {
        // If not enough arguments are compatible, emit an error.
        diagnostics.append(.payableFunctionDoesNotHavePayableValueParameter(functionDeclaration))
      } else if implicitParameters.count != payableValueParameters.count {
        // If all implicit parameters are not payable value parameters, emit an error.
        diagnostics.append(.payableFunctionHasNonPayableValueParameter(functionDeclaration))
      }
    } else {
      // If a function is not marked with payable annotation, ensure that it does not contain any implicit parameters.
      for parameter in implicitParameters {
          diagnostics.append(.invalidImplicitParameter(functionDeclaration, parameter.identifier))
      }
    }

    if functionDeclaration.isPublic {
      let dynamicParameters = functionDeclaration.parameters.filter { $0.type.rawType.isDynamicType && !$0.isImplicit }
      if !dynamicParameters.isEmpty {
        diagnostics.append(.useOfDynamicParamaterInFunctionDeclaration(functionDeclaration, dynamicParameters: dynamicParameters))
      }
    }

    // A function may not return a struct type.
    if let rawType = functionDeclaration.resultType?.rawType, case .userDefinedType(_) = rawType {
      diagnostics.append(.invalidReturnTypeInFunction(functionDeclaration))
    }

    let statements = functionDeclaration.body

    // Find a statement after the first return/become in the function.

    let remaining = statements.drop(while: { !$0.isEnding })
    let returns: [ReturnStatement] = statements.compactMap { statement in
      if case .returnStatement(let returnStatement) = statement { return returnStatement } else { return nil }
    }
    let becomes: [BecomeStatement] = statements.compactMap { statement in
      if case .becomeStatement(let becomeStatement) = statement { return becomeStatement } else { return nil }
    }

    let remainingNonEndingStatements = remaining.filter({!$0.isEnding})

    remainingNonEndingStatements.forEach { statement in
      // Emit a warning if there is code after an ending statement.
      diagnostics.append(.codeAfterReturn(statement))
    }

    if returns.isEmpty,
      let resultType = functionDeclaration.resultType {
      // Emit an error if a non-void function doesn't have a return statement.
      diagnostics.append(.missingReturnInNonVoidFunction(closeBraceToken: functionDeclaration.closeBraceToken, resultType: resultType))
    }

    // Check becomes are after returns
    let becomesBeforeAReturn = becomes.filter { become in
      returns.contains(where: { (returnStatement) -> Bool in
        return returnStatement.sourceLocation > become.sourceLocation
      })
    }

    if !becomesBeforeAReturn.isEmpty {
      becomesBeforeAReturn.forEach { (stmt) in
        diagnostics.append(.becomeBeforeReturn(stmt))
      }
    }

    // Add error for each return apart from the last
    returns.dropLast().forEach { statement in
      diagnostics.append(.multipleReturns(statement))
    }
    // Add warning for each become apart from the last
    becomes.dropLast().forEach { statement in
      diagnostics.append(.multipleBecomes(statement))
    }

    return ASTPassResult(element: functionDeclaration, diagnostics: diagnostics, passContext: passContext)
  }

  public func process(initializerDeclaration: InitializerDeclaration, passContext: ASTPassContext) -> ASTPassResult<InitializerDeclaration> {
    let enclosingType = passContext.enclosingTypeIdentifier!.name
    let environment = passContext.environment!

    // Gather properties of the enclosing type which haven't been assigned a default value.
    let properties = environment.propertyDeclarations(in: enclosingType).filter { propertyDeclaration in
      return propertyDeclaration.value == nil
    }

    let passContext = passContext.withUpdates {
      $0.unassignedProperties = properties
    }

    return ASTPassResult(element: initializerDeclaration, diagnostics: [], passContext: passContext)
  }

  public func process(attribute: Attribute, passContext: ASTPassContext) -> ASTPassResult<Attribute> {
    return ASTPassResult(element: attribute, diagnostics: [], passContext: passContext)
  }

  public func process(parameter: Parameter, passContext: ASTPassContext) -> ASTPassResult<Parameter> {
    var diagnostics = [Diagnostic]()

    if parameter.type.rawType.isUserDefinedType, !parameter.isInout {
      // Ensure all structs are passed by reference, for now.
      diagnostics.append(Diagnostic(severity: .error, sourceLocation: parameter.sourceLocation, message: "Structs cannot be passed by value yet, and have to be passed inout"))
    }

    return ASTPassResult(element: parameter, diagnostics: diagnostics, passContext: passContext)
  }

  public func process(typeAnnotation: TypeAnnotation, passContext: ASTPassContext) -> ASTPassResult<TypeAnnotation> {
    return ASTPassResult(element: typeAnnotation, diagnostics: [], passContext: passContext)
  }

  /// The set of characters for identifiers which can only be used in the stdlib.
  var stdlibReservedCharacters: CharacterSet {
    return CharacterSet(charactersIn: "$")
  }

  var identifierReservedCharacters: CharacterSet {
    return CharacterSet(charactersIn: "@")
  }

  public func process(identifier: Identifier, passContext: ASTPassContext) -> ASTPassResult<Identifier> {
    let environment = passContext.environment!
    var identifier = identifier
    var passContext = passContext
    var diagnostics = [Diagnostic]()

    // Disallow identifiers from containing special characters.
    if let char = identifier.name.first(where: { return identifierReservedCharacters.contains($0.unicodeScalars.first!) }) {
      diagnostics.append(.invalidCharacter(identifier, character: char))
    }

    // Only allow stdlib files to include special characters, such as '$'.
    if !identifier.sourceLocation.isFromStdlib,
      let char = identifier.name.first(where: { return stdlibReservedCharacters.contains($0.unicodeScalars.first!) }) {
      diagnostics.append(.invalidCharacter(identifier, character: char))
    }

    let inFunctionDeclaration = passContext.functionDeclarationContext != nil
    let inInitializerDeclaration = passContext.initializerDeclarationContext != nil
    let inFunctionOrInitializer = inFunctionDeclaration || inInitializerDeclaration

    if passContext.isPropertyDefaultAssignment, !environment.isStructDeclared(identifier.name) {
      if environment.isPropertyDefined(identifier.name, enclosingType: passContext.enclosingTypeIdentifier!.name) {
        diagnostics.append(.statePropertyUsedWithinPropertyInitializer(identifier))
      } else {
        diagnostics.append(.useOfUndeclaredIdentifier(identifier))
      }
    }

    if passContext.isFunctionCall {
      // If the identifier is the name of a function call, do nothing. The function call will be matched in
      // `process(functionCall:passContext:)`.
    } else if inFunctionOrInitializer, !passContext.isInBecome {
      // The identifier is used within the body of a function or an initializer

      // The identifier is used an l-value (the left-hand side of an assignment).
      let asLValue = passContext.asLValue ?? false

      if identifier.enclosingType == nil {
        // The identifier has no explicit enclosing type, such as in the expression `foo` instead of `a.foo`.

        let scopeContext = passContext.scopeContext!
        if let variableDeclaration = scopeContext.declaration(for: identifier.name) {
          if variableDeclaration.isConstant, asLValue {
            // The variable is a constant but is attempted to be reassigned.
            diagnostics.append(.reassignmentToConstant(identifier, variableDeclaration.sourceLocation))
          }
        } else if !passContext.environment!.isEnumDeclared(identifier.name){
          // If the variable is not declared locally and doesn't refer to an enum, assign its enclosing type to the struct or contract behavior
          // declaration in which the function appears.
          identifier.enclosingType = passContext.enclosingTypeIdentifier!.name
        } else if !(passContext.isEnclosing) {
          // Checking if we are refering to 'foo' in 'a.foo'
          diagnostics.append(.invalidReference(identifier))
        }
      }

      if let enclosingType = identifier.enclosingType, enclosingType != Type.RawType.errorType.name {
        if !passContext.environment!.isPropertyDefined(identifier.name, enclosingType: enclosingType) {
          // The property is not defined in the enclosing type.
          diagnostics.append(.useOfUndeclaredIdentifier(identifier))
          passContext.environment!.addUsedUndefinedVariable(identifier, enclosingType: enclosingType)
        } else if asLValue {

          if passContext.environment!.isPropertyConstant(identifier.name, enclosingType: enclosingType) {
            // Retrieve the source location of that property's declaration.
            let declarationSourceLocation = passContext.environment!.propertyDeclarationSourceLocation(identifier.name, enclosingType: enclosingType)!

            if !inInitializerDeclaration || passContext.environment!.isPropertyAssignedDefaultValue(identifier.name, enclosingType: enclosingType) {
              // The state property is a constant but is attempted to be reassigned.
              diagnostics.append(.reassignmentToConstant(identifier, declarationSourceLocation))
            }
          }

          // In initializers.
          if let _ = passContext.initializerDeclarationContext {
            // Check if the property has been marked as assigned yet.
            if let first = passContext.unassignedProperties!.index(where: { $0.identifier.name == identifier.name && $0.identifier.enclosingType == identifier.enclosingType }) {
              // Mark the property as assigned.
              passContext.unassignedProperties!.remove(at: first)
            }
          }

          if let functionDeclarationContext = passContext.functionDeclarationContext {
            // The variable is being mutated in a function.
            if !functionDeclarationContext.isMutating {
              // The function is declared non-mutating.
              diagnostics.append(.useOfMutatingExpressionInNonMutatingFunction(.identifier(identifier), functionDeclaration: functionDeclarationContext.declaration))
            }
            // Record the mutating expression in the context.
            addMutatingExpression(.identifier(identifier), passContext: &passContext)
          }
        }
      }
    } else if passContext.isInBecome {
      if let functionDeclarationContext = passContext.functionDeclarationContext {
        // The variable is being mutated in a function.
        if !functionDeclarationContext.isMutating {
          // The function is declared non-mutating.
          diagnostics.append(.useOfMutatingExpressionInNonMutatingFunction(.identifier(identifier), functionDeclaration: functionDeclarationContext.declaration))
        }
        // Record the mutating expression in the context.
        addMutatingExpression(.identifier(identifier), passContext: &passContext)
      }
    }

    return ASTPassResult(element: identifier, diagnostics: diagnostics, passContext: passContext)
  }

  public func process(type: Type, passContext: ASTPassContext) -> ASTPassResult<Type> {
    return ASTPassResult(element: type, diagnostics: [], passContext: passContext)
  }

  public func process(callerCapability: CallerCapability, passContext: ASTPassContext) -> ASTPassResult<CallerCapability> {
    let contractBehaviorDeclarationContext = passContext.contractBehaviorDeclarationContext!
    let environment = passContext.environment!
    var diagnostics = [Diagnostic]()

    if !callerCapability.isAny && !environment.containsCallerCapability(callerCapability, enclosingType: contractBehaviorDeclarationContext.contractIdentifier.name) {
      // The caller capability is neither `any` or a valid property in the enclosing contract.
      diagnostics.append(.undeclaredCallerCapability(callerCapability, contractIdentifier: contractBehaviorDeclarationContext.contractIdentifier))
    }

    return ASTPassResult(element: callerCapability, diagnostics: diagnostics, passContext: passContext)
  }

  public func process(typeState: TypeState, passContext: ASTPassContext) -> ASTPassResult<TypeState> {
    // TODO: Check that type state exists, etc.

    return ASTPassResult(element: typeState, diagnostics: [], passContext: passContext)
  }

  public func process(expression: Expression, passContext: ASTPassContext) -> ASTPassResult<Expression> {
    return ASTPassResult(element: expression, diagnostics: [], passContext: passContext)
  }

  public func process(statement: Statement, passContext: ASTPassContext) -> ASTPassResult<Statement> {
    return ASTPassResult(element: statement, diagnostics: [], passContext: passContext)
  }

  public func process(inoutExpression: InoutExpression, passContext: ASTPassContext) -> ASTPassResult<InoutExpression> {
    return ASTPassResult(element: inoutExpression, diagnostics: [], passContext: passContext)
  }

  public func process(binaryExpression: BinaryExpression, passContext: ASTPassContext) -> ASTPassResult<BinaryExpression> {
    let environment = passContext.environment!
    var binaryExpression = binaryExpression
    let environment = passContext.environment!

    if case .dot = binaryExpression.opToken {
      // The identifier explicitly refers to a state property, such as in `self.foo`.
      // We set its enclosing type to the type it is declared in.
      let enclosingType = passContext.enclosingTypeIdentifier!
      let lhsType = environment.type(of: binaryExpression.lhs, enclosingType: enclosingType.name, scopeContext: passContext.scopeContext!)
<<<<<<< HEAD
      if case .identifier(let enumIdentifier) = binaryExpression.lhs,
         environment.isEnumDeclared(enumIdentifier.name) {
        binaryExpression.rhs = binaryExpression.rhs.assigningEnclosingType(type: enumIdentifier.name)
      } else {
        binaryExpression.rhs = binaryExpression.rhs.assigningEnclosingType(type: lhsType.name)
      }
=======
      binaryExpression.rhs = binaryExpression.rhs.assigningEnclosingType(type: lhsType.name)
>>>>>>> 0de875d9
    }

    return ASTPassResult(element: binaryExpression, diagnostics: [], passContext: passContext)
  }

  public func process(functionCall: FunctionCall, passContext: ASTPassContext) -> ASTPassResult<FunctionCall> {
    let environment = passContext.environment!
    var diagnostics = [Diagnostic]()

    if environment.isInitializerCall(functionCall),
      !passContext.inAssignment,
      !passContext.isPropertyDefaultAssignment,
      functionCall.arguments.isEmpty
    {
      diagnostics.append(.noReceiverForStructInitializer(functionCall))
    }

    return ASTPassResult(element: functionCall, diagnostics: diagnostics, passContext: passContext)
  }

  public func process(arrayLiteral: ArrayLiteral, passContext: ASTPassContext) -> ASTPassResult<AST.ArrayLiteral> {
    return ASTPassResult(element: arrayLiteral, diagnostics: [], passContext: passContext)
  }

  public func process(rangeExpression: AST.RangeExpression, passContext: ASTPassContext) -> ASTPassResult<AST.RangeExpression> {
    var diagnostics = [Diagnostic]()

    if case .literal(let startToken) = rangeExpression.initial,
       case .literal(let endToken) = rangeExpression.bound {
      if startToken.kind == endToken.kind, rangeExpression.op.kind == .punctuation(.halfOpenRange) {
        diagnostics.append(.emptyRange(rangeExpression))
      }
    } else {
      diagnostics.append(.invalidRangeDeclaration(rangeExpression.initial))
    }

    return ASTPassResult(element: rangeExpression, diagnostics: diagnostics, passContext: passContext)
  }

  public func process(dictionaryLiteral: AST.DictionaryLiteral, passContext: ASTPassContext) -> ASTPassResult<AST.DictionaryLiteral> {
    return ASTPassResult(element: dictionaryLiteral, diagnostics: [], passContext: passContext)
  }

  public func process(literalToken: Token, passContext: ASTPassContext) -> ASTPassResult<Token> {
    var diagnostics = [Diagnostic]()
    if case .literal(let token) = literalToken.kind,
      case .address(let address) = token,
      address.count != 42 {
      diagnostics.append(.invalidAddressLiteral(literalToken))
    }
    return ASTPassResult(element: literalToken, diagnostics: diagnostics, passContext: passContext)
  }

  /// Whether an expression refers to a state property.
  private func isStorageReference(expression: Expression, scopeContext: ScopeContext) -> Bool {
    switch expression {
    case .self(_): return true
    case .identifier(let identifier): return !scopeContext.containsDeclaration(for: identifier.name)
    case .inoutExpression(let inoutExpression): return isStorageReference(expression: inoutExpression.expression, scopeContext: scopeContext)
    case .binaryExpression(let binaryExpression):
      return isStorageReference(expression: binaryExpression.lhs, scopeContext: scopeContext)
    case .subscriptExpression(let subscriptExpression):
      return isStorageReference(expression: subscriptExpression.baseExpression, scopeContext: scopeContext)
    default: return false
    }
  }

  public func process(subscriptExpression: SubscriptExpression, passContext: ASTPassContext) -> ASTPassResult<SubscriptExpression> {
    return ASTPassResult(element: subscriptExpression, diagnostics: [], passContext: passContext)
  }

  public func process(returnStatement: ReturnStatement, passContext: ASTPassContext) -> ASTPassResult<ReturnStatement> {
    return ASTPassResult(element: returnStatement, diagnostics: [], passContext: passContext)
  }

  public func process(becomeStatement: BecomeStatement, passContext: ASTPassContext) -> ASTPassResult<BecomeStatement> {
    return ASTPassResult(element: becomeStatement, diagnostics: [], passContext: passContext)
  }

  public func process(ifStatement: IfStatement, passContext: ASTPassContext) -> ASTPassResult<IfStatement> {
    return ASTPassResult(element: ifStatement, diagnostics: [], passContext: passContext)
  }

  public func process(forStatement: ForStatement, passContext: ASTPassContext) -> ASTPassResult<ForStatement> {
    return ASTPassResult(element: forStatement, diagnostics: [], passContext: passContext)
  }

  public func postProcess(topLevelModule: TopLevelModule, passContext: ASTPassContext) -> ASTPassResult<TopLevelModule> {
    var diagnostics = [Diagnostic]()
    let environment = passContext.environment!

    if !environment.hasDeclaredContract() {
      diagnostics.append(.contractNotDeclaredInModule())
    }
    return ASTPassResult(element: topLevelModule, diagnostics: diagnostics, passContext: passContext)
  }

  public func postProcess(topLevelDeclaration: TopLevelDeclaration, passContext: ASTPassContext) -> ASTPassResult<TopLevelDeclaration> {
    return ASTPassResult(element: topLevelDeclaration, diagnostics: [], passContext: passContext)
  }

  public func postProcess(contractDeclaration: ContractDeclaration, passContext: ASTPassContext) -> ASTPassResult<ContractDeclaration> {
    return ASTPassResult(element: contractDeclaration, diagnostics: [], passContext: passContext)
  }

  public func postProcess(contractBehaviorDeclaration: ContractBehaviorDeclaration, passContext: ASTPassContext) -> ASTPassResult<ContractBehaviorDeclaration> {
    return ASTPassResult(element: contractBehaviorDeclaration, diagnostics: [], passContext: passContext)
  }

  public func postProcess(contractBehaviorMember: ContractBehaviorMember, passContext: ASTPassContext) -> ASTPassResult<ContractBehaviorMember> {
    return ASTPassResult(element: contractBehaviorMember, diagnostics: [], passContext: passContext)
  }

  public func postProcess(structDeclaration: StructDeclaration, passContext: ASTPassContext) -> ASTPassResult<StructDeclaration> {
    return ASTPassResult(element: structDeclaration, diagnostics: [], passContext: passContext)
  }

  public func postProcess(structMember: StructMember, passContext: ASTPassContext) -> ASTPassResult<StructMember> {
    return ASTPassResult(element: structMember, diagnostics: [], passContext: passContext)
  }

  public func postProcess(enumCase: EnumCase, passContext: ASTPassContext) -> ASTPassResult<EnumCase> {
    return ASTPassResult(element: enumCase, diagnostics: [], passContext: passContext)
  }

  public func postProcess(enumDeclaration: EnumDeclaration, passContext: ASTPassContext) -> ASTPassResult<EnumDeclaration> {
    return ASTPassResult(element: enumDeclaration, diagnostics: [], passContext: passContext)
  }

  public func postProcess(variableDeclaration: VariableDeclaration, passContext: ASTPassContext) -> ASTPassResult<VariableDeclaration> {
    return ASTPassResult(element: variableDeclaration, diagnostics: [], passContext: passContext)
  }

  public func postProcess(functionDeclaration: FunctionDeclaration, passContext: ASTPassContext) -> ASTPassResult<FunctionDeclaration> {
    // Called after all the statements in a function have been visited.

    let mutatingExpressions = passContext.mutatingExpressions ?? []
    var diagnostics = [Diagnostic]()

    if functionDeclaration.isMutating, mutatingExpressions.isEmpty {
      // The function is declared mutating but its body does not contain any mutating expression.
      diagnostics.append(.functionCanBeDeclaredNonMutating(functionDeclaration.mutatingToken))
    }

    // Clear the context in preparation for the next time we visit a function declaration.
    let passContext = passContext.withUpdates { $0.mutatingExpressions = nil }

    var functionDeclaration = functionDeclaration
    functionDeclaration.scopeContext = passContext.scopeContext
    return ASTPassResult(element: functionDeclaration, diagnostics: diagnostics, passContext: passContext)
  }

  public func postProcess(initializerDeclaration: InitializerDeclaration, passContext: ASTPassContext) -> ASTPassResult<InitializerDeclaration> {
    var diagnostics = [Diagnostic]()
    var passContext = passContext

    // If we are in a contract behavior declaration, check there is only one public initializer.
    if let context = passContext.contractBehaviorDeclarationContext, initializerDeclaration.isPublic {
      let contractName = context.contractIdentifier.name

      // The caller capability block in which this initializer appears should be scoped by "any".
      if !context.callerCapabilities.contains(where: { $0.isAny }) {
        diagnostics.append(.contractInitializerNotDeclaredInAnyCallerCapabilityBlock(initializerDeclaration))
      } else {
        if let publicInitializer = passContext.environment!.publicInitializer(forContract: contractName), publicInitializer.sourceLocation != initializerDeclaration.sourceLocation {
          // There can be at most one public initializer.
          diagnostics.append(.multiplePublicInitializersDefined(initializerDeclaration, originalInitializerLocation: publicInitializer.sourceLocation))
        } else {
          // This is the first public initializer we encounter in this contract.
          passContext.environment!.setPublicInitializer(initializerDeclaration, forContract: contractName)
        }
      }

      // Check that stateful contracts have initial state set
      let containsBecome = initializerDeclaration.body.contains(where: { statement in
        if case .becomeStatement(_) = statement { return true } else { return false }
      })

      if passContext.environment!.isStateful(contractName), !containsBecome {
        diagnostics.append(.returnFromInitializerWithoutInitializingState(initializerDeclaration))
      }
    }

    // Check all the properties in the type have been assigned.
    if let unassignedProperties = passContext.unassignedProperties {
      let nonEventProperties = unassignedProperties.filter { !($0.type!.rawType.isEventType) } // TODO: Rework in events patch

      if nonEventProperties.count > 0 {
        diagnostics.append(.returnFromInitializerWithoutInitializingAllProperties(initializerDeclaration, unassignedProperties: nonEventProperties))
      }
    }

    var initializerDeclaration = initializerDeclaration
    initializerDeclaration.scopeContext = passContext.scopeContext
    return ASTPassResult(element: initializerDeclaration, diagnostics: diagnostics, passContext: passContext)
  }

  public func postProcess(attribute: Attribute, passContext: ASTPassContext) -> ASTPassResult<Attribute> {
    return ASTPassResult(element: attribute, diagnostics: [], passContext: passContext)
  }

  public func postProcess(parameter: Parameter, passContext: ASTPassContext) -> ASTPassResult<Parameter> {
    return ASTPassResult(element: parameter, diagnostics: [], passContext: passContext)
  }

  public func postProcess(typeAnnotation: TypeAnnotation, passContext: ASTPassContext) -> ASTPassResult<TypeAnnotation> {
    return ASTPassResult(element: typeAnnotation, diagnostics: [], passContext: passContext)
  }

  public func postProcess(identifier: Identifier, passContext: ASTPassContext) -> ASTPassResult<Identifier> {
    return ASTPassResult(element: identifier, diagnostics: [], passContext: passContext)
  }

  public func postProcess(type: Type, passContext: ASTPassContext) -> ASTPassResult<Type> {
    return ASTPassResult(element: type, diagnostics: [], passContext: passContext)
  }

  public func postProcess(callerCapability: CallerCapability, passContext: ASTPassContext) -> ASTPassResult<CallerCapability> {
    return ASTPassResult(element: callerCapability, diagnostics: [], passContext: passContext)
  }

  public func postProcess(typeState: TypeState, passContext: ASTPassContext) -> ASTPassResult<TypeState> {
    return ASTPassResult(element: typeState, diagnostics: [], passContext: passContext)
  }

  public func postProcess(expression: Expression, passContext: ASTPassContext) -> ASTPassResult<Expression> {
    return ASTPassResult(element: expression, diagnostics: [], passContext: passContext)
  }

  public func postProcess(statement: Statement, passContext: ASTPassContext) -> ASTPassResult<Statement> {
    return ASTPassResult(element: statement, diagnostics: [], passContext: passContext)
  }

  public func postProcess(inoutExpression: InoutExpression, passContext: ASTPassContext) -> ASTPassResult<InoutExpression> {
    return ASTPassResult(element: inoutExpression, diagnostics: [], passContext: passContext)
  }

  public func postProcess(binaryExpression: BinaryExpression, passContext: ASTPassContext) -> ASTPassResult<BinaryExpression> {
    return ASTPassResult(element: binaryExpression, diagnostics: [], passContext: passContext)
  }

  /// Checks whether the function arguments are storage references, and creates an error if the enclosing function is not mutating.
  fileprivate func checkFunctionArguments(_ functionCall: FunctionCall, _ declaration: (FunctionDeclaration), _ passContext: inout ASTPassContext, _ isMutating: Bool, _ diagnostics: inout [Diagnostic]) {
    // If there are arguments passed inout which refer to state properties, the enclosing function need to be declared mutating.
    for (argument, parameter) in zip(functionCall.arguments, declaration.parameters) where parameter.isInout {
      if isStorageReference(expression: argument, scopeContext: passContext.scopeContext!) {
        addMutatingExpression(argument, passContext: &passContext)

        if !isMutating {
          diagnostics.append(.useOfMutatingExpressionInNonMutatingFunction(.functionCall(functionCall), functionDeclaration: passContext.functionDeclarationContext!.declaration))
        }
      }
    }
  }

  public func postProcess(functionCall: FunctionCall, passContext: ASTPassContext) -> ASTPassResult<FunctionCall> {
    guard !Environment.isRuntimeFunctionCall(functionCall) else {
      return ASTPassResult(element: functionCall, diagnostics: [], passContext: passContext)
    }

    // Called once we've visited the function call's arguments.
    var passContext = passContext
    let environment = passContext.environment!
    let enclosingType = passContext.enclosingTypeIdentifier!.name
    let typeStates = passContext.contractBehaviorDeclarationContext?.typeStates ?? []
    let callerCapabilities = passContext.contractBehaviorDeclarationContext?.callerCapabilities ?? []
    let stateCapabilities = passContext.contractBehaviorDeclarationContext?.typeStates ?? []


    var diagnostics = [Diagnostic]()

    let isMutating = passContext.functionDeclarationContext?.isMutating ?? false

    // Find the function declaration associated with this function call.
    switch environment.matchFunctionCall(functionCall, enclosingType: functionCall.identifier.enclosingType ?? enclosingType, typeStates: typeStates, callerCapabilities: callerCapabilities, scopeContext: passContext.scopeContext!) {
    case .matchedFunction(let matchingFunction):
      // The function declaration is found.

      if matchingFunction.isMutating {
        // The function is mutating.
        addMutatingExpression(.functionCall(functionCall), passContext: &passContext)

        if !isMutating {
          // The function in which the function call appears in is not mutating.
          diagnostics.append(.useOfMutatingExpressionInNonMutatingFunction(.functionCall(functionCall), functionDeclaration: passContext.functionDeclarationContext!.declaration))
        }
      }
      checkFunctionArguments(functionCall, matchingFunction.declaration, &passContext, isMutating, &diagnostics)

    case .matchedInitializer(let matchingInitializer):
      checkFunctionArguments(functionCall, matchingInitializer.declaration.asFunctionDeclaration, &passContext, isMutating, &diagnostics)

    case .matchedGlobalFunction(_):
      break

    case .failure(let candidates):
      // A matching function declaration couldn't be found. Try to match an event call.
      if environment.matchEventCall(functionCall, enclosingType: enclosingType) == nil {
        diagnostics.append(.noMatchingFunctionForFunctionCall(functionCall, contextCallerCapabilities: callerCapabilities, stateCapabilities: stateCapabilities, candidates: candidates))
      }

    }

    return ASTPassResult(element: functionCall, diagnostics: diagnostics, passContext: passContext)
  }

  public func postProcess(arrayLiteral: ArrayLiteral, passContext: ASTPassContext) -> ASTPassResult<ArrayLiteral> {
    return ASTPassResult(element: arrayLiteral, diagnostics: [], passContext: passContext)
  }

  public func postProcess(rangeExpression: AST.RangeExpression, passContext: ASTPassContext) -> ASTPassResult<AST.RangeExpression> {
    return ASTPassResult(element: rangeExpression, diagnostics: [], passContext: passContext)
  }

  public func postProcess(dictionaryLiteral: AST.DictionaryLiteral, passContext: ASTPassContext) -> ASTPassResult<AST.DictionaryLiteral> {
    return ASTPassResult(element: dictionaryLiteral, diagnostics: [], passContext: passContext)
  }

  public func postProcess(literalToken: Token, passContext: ASTPassContext) -> ASTPassResult<Token> {
    return ASTPassResult(element: literalToken, diagnostics: [], passContext: passContext)
  }

  public func postProcess(subscriptExpression: SubscriptExpression, passContext: ASTPassContext) -> ASTPassResult<SubscriptExpression> {
    return ASTPassResult(element: subscriptExpression, diagnostics: [], passContext: passContext)
  }

  public func postProcess(returnStatement: ReturnStatement, passContext: ASTPassContext) -> ASTPassResult<ReturnStatement> {
    return ASTPassResult(element: returnStatement, diagnostics: [], passContext: passContext)
  }

  public func postProcess(becomeStatement: BecomeStatement, passContext: ASTPassContext) -> ASTPassResult<BecomeStatement> {
    return ASTPassResult(element: becomeStatement, diagnostics: [], passContext: passContext)
  }

  public func postProcess(ifStatement: IfStatement, passContext: ASTPassContext) -> ASTPassResult<IfStatement> {
    return ASTPassResult(element: ifStatement, diagnostics: [], passContext: passContext)
  }

  public func postProcess(forStatement: ForStatement, passContext: ASTPassContext) -> ASTPassResult<ForStatement> {
    return ASTPassResult(element: forStatement, diagnostics: [], passContext: passContext)
  }

  private func addMutatingExpression(_ mutatingExpression: Expression, passContext: inout ASTPassContext) {
    let mutatingExpressions = (passContext.mutatingExpressions ?? []) + [mutatingExpression]
    passContext.mutatingExpressions = mutatingExpressions
  }
}

extension ASTPassContext {
  /// The list of mutating expressions in a function.
  var mutatingExpressions: [Expression]? {
    get { return self[MutatingExpressionContextEntry.self] }
    set { self[MutatingExpressionContextEntry.self] = newValue }
  }

  /// The list of unassigned properties in a type.
  var unassignedProperties: [Property]? {
    get { return self[UnassignedPropertiesContextEntry.self] }
    set { self[UnassignedPropertiesContextEntry.self] = newValue }
  }
}

struct MutatingExpressionContextEntry: PassContextEntry {
  typealias Value = [Expression]
}

struct UnassignedPropertiesContextEntry: PassContextEntry {
  typealias Value = [Property]
}<|MERGE_RESOLUTION|>--- conflicted
+++ resolved
@@ -439,7 +439,6 @@
   }
 
   public func process(binaryExpression: BinaryExpression, passContext: ASTPassContext) -> ASTPassResult<BinaryExpression> {
-    let environment = passContext.environment!
     var binaryExpression = binaryExpression
     let environment = passContext.environment!
 
@@ -448,16 +447,12 @@
       // We set its enclosing type to the type it is declared in.
       let enclosingType = passContext.enclosingTypeIdentifier!
       let lhsType = environment.type(of: binaryExpression.lhs, enclosingType: enclosingType.name, scopeContext: passContext.scopeContext!)
-<<<<<<< HEAD
       if case .identifier(let enumIdentifier) = binaryExpression.lhs,
          environment.isEnumDeclared(enumIdentifier.name) {
         binaryExpression.rhs = binaryExpression.rhs.assigningEnclosingType(type: enumIdentifier.name)
       } else {
         binaryExpression.rhs = binaryExpression.rhs.assigningEnclosingType(type: lhsType.name)
       }
-=======
-      binaryExpression.rhs = binaryExpression.rhs.assigningEnclosingType(type: lhsType.name)
->>>>>>> 0de875d9
     }
 
     return ASTPassResult(element: binaryExpression, diagnostics: [], passContext: passContext)
