--- conflicted
+++ resolved
@@ -94,11 +94,8 @@
   public var contractIdentifier: Identifier
   public var capabilityBinding: Identifier?
   public var callerCapabilities: [CallerCapability]
-<<<<<<< HEAD
+
   public var typeStates: [TypeState]
-=======
-  public var typeStates: [TypeState]?
->>>>>>> 2b050838
   public var members: [ContractBehaviorMember]
   public var closeBracketToken: Token
 
@@ -106,11 +103,7 @@
     return .spanning(contractIdentifier, to: closeBracketToken)
   }
 
-<<<<<<< HEAD
   public init(contractIdentifier: Identifier, typeStates: [TypeState], capabilityBinding: Identifier?, callerCapabilities: [CallerCapability], closeBracketToken: Token, members: [ContractBehaviorMember]) {
-=======
-  public init(contractIdentifier: Identifier, typeStates: [TypeState]?, capabilityBinding: Identifier?, callerCapabilities: [CallerCapability], closeBracketToken: Token, members: [ContractBehaviorMember]) {
->>>>>>> 2b050838
     self.contractIdentifier = contractIdentifier
     self.typeStates = typeStates
     self.capabilityBinding = capabilityBinding
