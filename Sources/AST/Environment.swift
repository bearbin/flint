--- conflicted
+++ resolved
@@ -169,17 +169,11 @@
     return property(identifier, enclosingType) != nil
   }
 
-<<<<<<< HEAD
   public func property(_ identifier: String, _ enclosingType: RawTypeIdentifier) -> PropertyInformation? {
     return types[enclosingType]?.properties[identifier]
-=======
+  }
+
   /// Whether property is declared as a constant.
-  public func isPropertyConstant(_ property: String, enclosingType: RawTypeIdentifier) -> Bool {
-    return types[enclosingType]!.properties[property]!.isConstant
->>>>>>> ad8e7ab0
-  }
-
-  /// Whether is property is declared as a constant.
   public func isPropertyConstant(_ identifier: String, enclosingType: RawTypeIdentifier) -> Bool {
     return property(identifier, enclosingType)!.isConstant
   }
@@ -391,15 +385,13 @@
     switch expression {
     case .inoutExpression(let inoutExpression):
       return .inoutType(type(of: inoutExpression.expression, enclosingType: enclosingType, typeStates: typeStates, callerCapabilities: callerCapabilities, scopeContext: scopeContext))
+      
     case .binaryExpression(let binaryExpression):
       if binaryExpression.opToken.isBooleanOperator {
         return .basicType(.bool)
       }
-<<<<<<< HEAD
-      return type(of: binaryExpression.rhs, enclosingType: enclosingType, typeStates: typeStates, callerCapabilities: callerCapabilities, scopeContext: scopeContext)
-=======
       if binaryExpression.opToken == .dot {
-        switch type(of: binaryExpression.lhs, enclosingType: enclosingType, callerCapabilities: callerCapabilities, scopeContext: scopeContext) {
+        switch type(of: binaryExpression.lhs, enclosingType: enclosingType, typeStates: typeStates, callerCapabilities: callerCapabilities, scopeContext: scopeContext) {
         case .arrayType(_):
           return .basicType(.int)
         case .fixedSizeArrayType(_):
@@ -408,9 +400,8 @@
           break
         }
       }
-      return type(of: binaryExpression.rhs, enclosingType: enclosingType, callerCapabilities: callerCapabilities, scopeContext: scopeContext)
->>>>>>> ad8e7ab0
-
+      return type(of: binaryExpression.rhs, enclosingType: enclosingType, typeStates: typeStates, callerCapabilities: callerCapabilities, scopeContext: scopeContext)
+      
     case .bracketedExpression(let expression):
       return type(of: expression, enclosingType: enclosingType, typeStates: typeStates, callerCapabilities: callerCapabilities, scopeContext: scopeContext)
 
