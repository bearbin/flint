//
//  IULIAPreprocessor.swift
//  IRGen
//
//  Created by Franklin Schrans on 2/1/18.
//

import AST

import Foundation
import AST

/// A prepocessing step to update the program's AST before code generation.
public struct IULIAPreprocessor: ASTPass {

  public init() {}

  public func process(topLevelModule: TopLevelModule, passContext: ASTPassContext) -> ASTPassResult<TopLevelModule> {
    return ASTPassResult(element: topLevelModule, diagnostics: [], passContext: passContext)
  }

  public func process(topLevelDeclaration: TopLevelDeclaration, passContext: ASTPassContext) -> ASTPassResult<TopLevelDeclaration> {
    return ASTPassResult(element: topLevelDeclaration, diagnostics: [], passContext: passContext)
  }

  public func process(contractDeclaration: ContractDeclaration, passContext: ASTPassContext) -> ASTPassResult<ContractDeclaration> {
    return ASTPassResult(element: contractDeclaration, diagnostics: [], passContext: passContext)
  }

  public func process(contractBehaviorDeclaration: ContractBehaviorDeclaration, passContext: ASTPassContext) -> ASTPassResult<ContractBehaviorDeclaration> {
    return ASTPassResult(element: contractBehaviorDeclaration, diagnostics: [], passContext: passContext)
  }

  public func process(contractBehaviorMember: ContractBehaviorMember, passContext: ASTPassContext) -> ASTPassResult<ContractBehaviorMember> {
    return ASTPassResult(element: contractBehaviorMember, diagnostics: [], passContext: passContext)
  }

  public func process(structDeclaration: StructDeclaration, passContext: ASTPassContext) -> ASTPassResult<StructDeclaration> {
    return ASTPassResult(element: structDeclaration, diagnostics: [], passContext: passContext)
  }

  public func process(structMember: StructMember, passContext: ASTPassContext) -> ASTPassResult<StructMember> {
    var structMember = structMember

    if case .specialDeclaration(var specialDeclaration) = structMember,
      specialDeclaration.isInit {
      specialDeclaration.body.insert(contentsOf: defaultValueAssignments(in: passContext), at: 0)
      // Convert the initializer to a function.
      structMember = .functionDeclaration(specialDeclaration.asFunctionDeclaration)
    }

    return ASTPassResult(element: structMember, diagnostics: [], passContext: passContext)
  }

  public func process(enumCase: EnumCase, passContext: ASTPassContext) -> ASTPassResult<EnumCase> {
    return ASTPassResult(element: enumCase, diagnostics: [], passContext: passContext)
  }

  public func process(enumDeclaration: EnumDeclaration, passContext: ASTPassContext) -> ASTPassResult<EnumDeclaration> {
    return ASTPassResult(element: enumDeclaration, diagnostics: [], passContext: passContext)
  }

  /// Returns assignment statements for all the properties which have been assigned default values.
  func defaultValueAssignments(in passContext: ASTPassContext) -> [Statement] {
    let enclosingType = passContext.enclosingTypeIdentifier!.name
    let propertiesInEnclosingType = passContext.environment!.propertyDeclarations(in: enclosingType)

    return propertiesInEnclosingType.compactMap { declaration -> Statement? in
      guard let assignedExpression = declaration.value else { return nil }

      var identifier = declaration.identifier
      identifier.enclosingType = enclosingType

      return .expression(.binaryExpression(BinaryExpression(lhs: .identifier(identifier), op: Token(kind: .punctuation(.equal), sourceLocation: identifier.sourceLocation), rhs: assignedExpression)))
    }
  }

  public func process(variableDeclaration: VariableDeclaration, passContext: ASTPassContext) -> ASTPassResult<VariableDeclaration> {
    var passContext = passContext

    if let _ = passContext.functionDeclarationContext {
      // We're in a function. Record the local variable declaration.
      passContext.scopeContext?.localVariables += [variableDeclaration]
    }

    return ASTPassResult(element: variableDeclaration, diagnostics: [], passContext: passContext)
  }

  public func process(functionDeclaration: FunctionDeclaration, passContext: ASTPassContext) -> ASTPassResult<FunctionDeclaration> {
    var functionDeclaration = functionDeclaration

    // Mangle the function name in the declaration.
    let parameters = functionDeclaration.parameters.map { $0.type.rawType }
    let name = Mangler.mangleFunctionName(functionDeclaration.identifier.name, parameterTypes: parameters, enclosingType: passContext.enclosingTypeIdentifier!.name)
    functionDeclaration.mangledIdentifier = name

    // Bind the implicit Wei value of the transaction to a variable.
    if functionDeclaration.isPayable, let payableParameterIdentifier = functionDeclaration.firstPayableValueParameter?.identifier {
      let weiType = Identifier(identifierToken: Token(kind: .identifier("Wei"), sourceLocation: payableParameterIdentifier.sourceLocation))
      let variableDeclaration = VariableDeclaration(declarationToken: nil, identifier: payableParameterIdentifier, type: Type(identifier: weiType))
      let closeBracketToken = Token(kind: .punctuation(.closeBracket), sourceLocation: payableParameterIdentifier.sourceLocation)
      let wei = FunctionCall(identifier: weiType, arguments: [.rawAssembly(IULIARuntimeFunction.callvalue(), resultType: .basicType(.int))], closeBracketToken: closeBracketToken)
      let equal = Token(kind: .punctuation(.equal), sourceLocation: payableParameterIdentifier.sourceLocation)
      let assignment: Expression = .binaryExpression(BinaryExpression(lhs: .variableDeclaration(variableDeclaration), op: equal, rhs: .functionCall(wei)))
      functionDeclaration.body.insert(.expression(assignment), at: 0)
    }

    if let structDeclarationContext = passContext.structDeclarationContext {
      if Environment.globalFunctionStructName != passContext.enclosingTypeIdentifier?.name {
        // For struct functions, add `flintSelf` to the beginning of the parameters list.
        let parameter = constructParameter(name: "flintSelf", type: .inoutType(.userDefinedType(structDeclarationContext.structIdentifier.name)), sourceLocation: functionDeclaration.sourceLocation)
        functionDeclaration.parameters.insert(parameter, at: 0)
      }
    }

    // Add an isMem parameter for each struct parameter.
    let dynamicParameters = functionDeclaration.parameters.enumerated().filter { $0.1.type.rawType.isDynamicType }

    var offset = 0
    for (index, parameter) in dynamicParameters where !parameter.isImplicit {
      let isMemParameter = constructParameter(name: Mangler.isMem(for: parameter.identifier.name), type: .basicType(.bool), sourceLocation: parameter.sourceLocation)
      functionDeclaration.parameters.insert(isMemParameter, at: index + 1 + offset)
      offset += 1
    }

    functionDeclaration.scopeContext?.parameters = functionDeclaration.parameters
    return ASTPassResult(element: functionDeclaration, diagnostics: [], passContext: passContext)
  }

  func constructParameter(name: String, type: Type.RawType, sourceLocation: SourceLocation) -> Parameter {
    let identifier = Identifier(identifierToken: Token(kind: .identifier(name), sourceLocation: sourceLocation))
    return Parameter(identifier: identifier, type: Type(inferredType: type, identifier: identifier), implicitToken: nil)
  }

  public func process(specialDeclaration: SpecialDeclaration, passContext: ASTPassContext) -> ASTPassResult<SpecialDeclaration> {
    var specialDeclaration = specialDeclaration
    if specialDeclaration.isInit {
      specialDeclaration.body.insert(contentsOf: defaultValueAssignments(in: passContext), at: 0)
    }
    return ASTPassResult(element: specialDeclaration, diagnostics: [], passContext: passContext)
  }

  public func process(attribute: Attribute, passContext: ASTPassContext) -> ASTPassResult<Attribute> {
    return ASTPassResult(element: attribute, diagnostics: [], passContext: passContext)
  }

  public func process(parameter: Parameter, passContext: ASTPassContext) -> ASTPassResult<Parameter> {
    return ASTPassResult(element: parameter, diagnostics: [], passContext: passContext)
  }

  public func process(typeAnnotation: TypeAnnotation, passContext: ASTPassContext) -> ASTPassResult<TypeAnnotation> {
    return ASTPassResult(element: typeAnnotation, diagnostics: [], passContext: passContext)
  }

  public func process(identifier: Identifier, passContext: ASTPassContext) -> ASTPassResult<Identifier> {
    return ASTPassResult(element: identifier, diagnostics: [], passContext: passContext)
  }

  public func process(type: Type, passContext: ASTPassContext) -> ASTPassResult<Type> {
    return ASTPassResult(element: type, diagnostics: [], passContext: passContext)
  }

  public func process(callerCapability: CallerCapability, passContext: ASTPassContext) -> ASTPassResult<CallerCapability> {
    return ASTPassResult(element: callerCapability, diagnostics: [], passContext: passContext)
  }

  public func process(typeState: TypeState, passContext: ASTPassContext) -> ASTPassResult<TypeState> {
    return ASTPassResult(element: typeState, diagnostics: [], passContext: passContext)
  }

  public func process(expression: Expression, passContext: ASTPassContext) -> ASTPassResult<Expression> {
    var expression = expression
    let environment = passContext.environment!

    if case .binaryExpression(let binaryExpression) = expression {

      if case .dot = binaryExpression.opToken,
         case .identifier(let lhsId) = binaryExpression.lhs,
         case .identifier(let rhsId) = binaryExpression.rhs,
         environment.isEnumDeclared(lhsId.name),
         let matchingProperty = environment.propertyDeclarations(in: lhsId.name).filter({ $0.identifier.identifierToken.kind == rhsId.identifierToken.kind }).first,
         matchingProperty.type!.rawType != .errorType {
          expression = matchingProperty.value!
      } else if case .equal = binaryExpression.opToken,
                case .functionCall(var functionCall) = binaryExpression.rhs {

        let ampersandToken: Token = Token(kind: .punctuation(.ampersand), sourceLocation: binaryExpression.lhs.sourceLocation)

        if environment.isInitializerCall(functionCall) {
          // If we're initializing a struct, pass the lhs expression as the first parameter of the initializer call.
          let inoutExpression = InoutExpression(ampersandToken: ampersandToken, expression: binaryExpression.lhs)
          functionCall.arguments.insert(.inoutExpression(inoutExpression), at: 0)

          expression = .functionCall(functionCall)

          if case .variableDeclaration(let variableDeclaration) = binaryExpression.lhs,
            variableDeclaration.type.rawType.isDynamicType {
            functionCall.arguments[0] = .inoutExpression(InoutExpression(ampersandToken: ampersandToken, expression: .identifier(variableDeclaration.identifier)))
            expression = .sequence([.variableDeclaration(variableDeclaration), .functionCall(functionCall)])
          }
        }
      }
    }

    return ASTPassResult(element: expression, diagnostics: [], passContext: passContext)
  }

  public func process(statement: Statement, passContext: ASTPassContext) -> ASTPassResult<Statement> {
    return ASTPassResult(element: statement, diagnostics: [], passContext: passContext)
  }

  public func process(inoutExpression: InoutExpression, passContext: ASTPassContext) -> ASTPassResult<InoutExpression> {
    return ASTPassResult(element: inoutExpression, diagnostics: [], passContext: passContext)
  }

  public func process(binaryExpression: BinaryExpression, passContext: ASTPassContext) -> ASTPassResult<BinaryExpression> {
    var passContext = passContext
    var binaryExpression = binaryExpression

    if let op = binaryExpression.opToken.operatorAssignmentOperator {
      let sourceLocation = binaryExpression.op.sourceLocation
      let token = Token(kind: .punctuation(op), sourceLocation: sourceLocation)
      binaryExpression.op = Token(kind: .punctuation(.equal), sourceLocation: sourceLocation)
      binaryExpression.rhs = .binaryExpression(BinaryExpression(lhs: binaryExpression.lhs, op: token, rhs: binaryExpression.rhs))
    } else if case .dot = binaryExpression.opToken {
      let trail = passContext.functionCallReceiverTrail ?? []
      passContext.functionCallReceiverTrail = trail + [binaryExpression.lhs]
    }

    // Convert <= and >= expressions.
    if [.lessThanOrEqual, .greaterThanOrEqual].contains(binaryExpression.opToken) {
      let strictOperator: Token.Kind.Punctuation = binaryExpression.opToken == .lessThanOrEqual ? .openAngledBracket : .closeAngledBracket

      var lhsExpression = binaryExpression
      lhsExpression.op = Token(kind: .punctuation(strictOperator), sourceLocation: lhsExpression.op.sourceLocation)

      var rhsExpression = binaryExpression
      rhsExpression.op = Token(kind: .punctuation(.doubleEqual), sourceLocation: rhsExpression.op.sourceLocation)

      binaryExpression.lhs = .binaryExpression(lhsExpression)
      binaryExpression.rhs = .binaryExpression(rhsExpression)

      let sourceLocation = binaryExpression.op.sourceLocation
      binaryExpression.op = Token(kind: .punctuation(.or), sourceLocation: sourceLocation)
    }

    return ASTPassResult(element: binaryExpression, diagnostics: [], passContext: passContext)
  }

  func constructExpression<Expressions: Sequence & RandomAccessCollection>(from expressions: Expressions) -> Expression where Expressions.Element == Expression {
    guard expressions.count > 1 else { return expressions.first! }
    let head = expressions.first!
    let tail = expressions.dropFirst()

    let op = Token(kind: .punctuation(.dot), sourceLocation: head.sourceLocation)
    return .binaryExpression(BinaryExpression(lhs: head, op: op, rhs: constructExpression(from: tail)))
  }

  public func process(functionCall: FunctionCall, passContext: ASTPassContext) -> ASTPassResult<FunctionCall> {
    var functionCall = functionCall
    let environment = passContext.environment!
    var receiverTrail = passContext.functionCallReceiverTrail ?? []
    let enclosingType = passContext.enclosingTypeIdentifier!.name
    let typeStates = passContext.contractBehaviorDeclarationContext?.typeStates ?? []
    let callerCapabilities = passContext.contractBehaviorDeclarationContext?.callerCapabilities ?? []
    let isGlobalFunctionCall = self.isGlobalFunctionCall(functionCall, in: passContext)

    let scopeContext = passContext.scopeContext!

    guard !Environment.isRuntimeFunctionCall(functionCall) else {
      // Don't further process runtime functions.
      return ASTPassResult(element: functionCall, diagnostics: [], passContext: passContext)
    }

    if receiverTrail.isEmpty {
      receiverTrail = [.self(Token(kind: .self, sourceLocation: functionCall.sourceLocation))]
    }

    // Mangle initializer call.
    if environment.isInitializerCall(functionCall) {
      // Remove the receiver as the first argument to find the original initializer declaration.
      var initializerWithoutReceiver = functionCall
<<<<<<< HEAD
      if passContext.functionDeclarationContext != nil || passContext.specialDeclarationContext != nil {
=======
      if passContext.functionDeclarationContext != nil || passContext.initializerDeclarationContext != nil,
        !initializerWithoutReceiver.arguments.isEmpty {
>>>>>>> 6e64b4de
        initializerWithoutReceiver.arguments.remove(at: 0)
      }

      functionCall.mangledIdentifier = mangledFunctionName(for: initializerWithoutReceiver, in: passContext)
    } else {
      // Get the result type of the call.
      let declarationEnclosingType: RawTypeIdentifier

      if isGlobalFunctionCall {
        declarationEnclosingType = Environment.globalFunctionStructName
      } else {
        declarationEnclosingType = passContext.environment!.type(of: receiverTrail.last!, enclosingType: enclosingType, callerCapabilities: callerCapabilities, scopeContext: scopeContext).name
      }

      // Set the mangled identifier for the function.
      functionCall.mangledIdentifier = mangledFunctionName(for: functionCall, in: passContext)

      // If it returns a dynamic type, pass the receiver as the first parameter.
      if passContext.environment!.isStructDeclared(declarationEnclosingType) {
        if !isGlobalFunctionCall {
          let receiver = constructExpression(from: receiverTrail)
          let inoutExpression = InoutExpression(ampersandToken: Token(kind: .punctuation(.ampersand), sourceLocation: receiver.sourceLocation), expression: receiver)
          functionCall.arguments.insert(.inoutExpression(inoutExpression), at: 0)
        }
      }
    }

    guard environment.matchEventCall(functionCall, enclosingType: enclosingType) == nil else {
      return ASTPassResult(element: functionCall, diagnostics: [], passContext: passContext)
    }
    // For each non-implicit dynamic type, add an isMem parameter.
    var offset = 0
    for (index, argument) in functionCall.arguments.enumerated() {
      let isMem: Expression

      if let parameterName = scopeContext.enclosingParameter(expression: argument, enclosingTypeName: enclosingType),
        scopeContext.isParameterImplicit(parameterName) {
        isMem = .literal(Token(kind: .literal(.boolean(.true)), sourceLocation: argument.sourceLocation))
      } else {
        let type = passContext.environment!.type(of: argument, enclosingType: enclosingType, typeStates: typeStates, callerCapabilities: callerCapabilities, scopeContext: scopeContext)
        guard type != .errorType else { fatalError() }
        guard type.isDynamicType else { continue }

        if let enclosingIdentifier = argument.enclosingIdentifier, scopeContext.containsVariableDeclaration(for: enclosingIdentifier.name) {
          // If the argument is declared locally, it's stored in memory.
          isMem = .literal(Token(kind: .literal(.boolean(.true)), sourceLocation: argument.sourceLocation))
        } else if let enclosingIdentifier = argument.enclosingIdentifier, scopeContext.containsParameterDeclaration(for: enclosingIdentifier.name) {
          // If the argument is a parameter to the enclosing function, use its isMem parameter.
          isMem = .identifier(Identifier(identifierToken: Token(kind: .identifier(Mangler.isMem(for: enclosingIdentifier.name)), sourceLocation: argument.sourceLocation)))
        } else if case .inoutExpression(let inoutExpression) = argument, case .self(_) = inoutExpression.expression {
          // If the argument is self, use flintSelf
          isMem = .identifier(Identifier(identifierToken: Token(kind: .identifier(Mangler.isMem(for: "flintSelf")), sourceLocation: argument.sourceLocation)))
        } else {
          // Otherwise, the argument refers to a property, which is not in memory.
          isMem = .literal(Token(kind: .literal(.boolean(.false)), sourceLocation: argument.sourceLocation))
        }
      }

      functionCall.arguments.insert(isMem, at: index + offset + 1)
      offset += 1
    }

    let passContext = passContext.withUpdates { $0.functionCallReceiverTrail = [] }
    return ASTPassResult(element: functionCall, diagnostics: [], passContext: passContext)
  }

  func mangledFunctionName(for functionCall: FunctionCall, in passContext: ASTPassContext) -> String? {
    // Don't mangle runtime functions
    guard !Environment.isRuntimeFunctionCall(functionCall) else {
      return functionCall.identifier.name
    }

    let environment = passContext.environment!

    let enclosingType: String = functionCall.identifier.enclosingType ?? passContext.enclosingTypeIdentifier!.name

    // Don't mangle event calls
    if environment.matchEventCall(functionCall, enclosingType: enclosingType) != nil {
      return functionCall.identifier.name
    }

    let typeStates = passContext.contractBehaviorDeclarationContext?.typeStates ?? []
    let callerCapabilities = passContext.contractBehaviorDeclarationContext?.callerCapabilities ?? []
    let matchResult = environment.matchFunctionCall(functionCall, enclosingType: enclosingType, typeStates: typeStates, callerCapabilities: callerCapabilities, scopeContext: passContext.scopeContext!)

    switch matchResult {
    case .matchedFunction(let functionInformation):
      let declaration = functionInformation.declaration
      let parameterTypes = declaration.parameters.map { $0.type.rawType }
      return Mangler.mangleFunctionName(declaration.identifier.name, parameterTypes: parameterTypes, enclosingType: enclosingType)
    case .matchedInitializer(let initializerInformation):
      let declaration = initializerInformation.declaration
      let parameterTypes = declaration.parameters.map { $0.type.rawType }
      return Mangler.mangleInitializerName(functionCall.identifier.name, parameterTypes: parameterTypes)
    case .matchedFallback(_):
      return Mangler.mangleInitializerName(functionCall.identifier.name, parameterTypes: [])
    case .matchedGlobalFunction(let functionInformation):
      let parameterTypes = functionInformation.declaration.parameters.map { $0.type.rawType }
      return Mangler.mangleFunctionName(functionCall.identifier.name, parameterTypes: parameterTypes, enclosingType: Environment.globalFunctionStructName)
    case .failure(_):
      return nil
    }
  }

  func isGlobalFunctionCall(_ functionCall: FunctionCall, in passContext: ASTPassContext) -> Bool {
    let enclosingType = passContext.enclosingTypeIdentifier!.name
    let typeStates = passContext.contractBehaviorDeclarationContext?.typeStates ?? []
    let callerCapabilities = passContext.contractBehaviorDeclarationContext?.callerCapabilities ?? []
    let scopeContext = passContext.scopeContext!
    let environment = passContext.environment!

    let match = environment.matchFunctionCall(functionCall, enclosingType: enclosingType, typeStates: typeStates, callerCapabilities: callerCapabilities, scopeContext: scopeContext)

    // Mangle global function
    if case .matchedGlobalFunction(_) = match {
      return true
    }

    return false
  }

  public func process(arrayLiteral: ArrayLiteral, passContext: ASTPassContext) -> ASTPassResult<ArrayLiteral> {
    return ASTPassResult(element: arrayLiteral, diagnostics: [], passContext: passContext)
  }

  public func process(rangeExpression: AST.RangeExpression, passContext: ASTPassContext) -> ASTPassResult<AST.RangeExpression> {
    return ASTPassResult(element: rangeExpression, diagnostics: [], passContext: passContext)
  }

  public func process(dictionaryLiteral: AST.DictionaryLiteral, passContext: ASTPassContext) -> ASTPassResult<AST.DictionaryLiteral> {
    return ASTPassResult(element: dictionaryLiteral, diagnostics: [], passContext: passContext)
  }

  public func process(literalToken: Token, passContext: ASTPassContext) -> ASTPassResult<Token> {
    return ASTPassResult(element: literalToken, diagnostics: [], passContext: passContext)
  }

  public func process(subscriptExpression: SubscriptExpression, passContext: ASTPassContext) -> ASTPassResult<SubscriptExpression> {
    return ASTPassResult(element: subscriptExpression, diagnostics: [], passContext: passContext)
  }

  public func process(returnStatement: ReturnStatement, passContext: ASTPassContext) -> ASTPassResult<ReturnStatement> {
    return ASTPassResult(element: returnStatement, diagnostics: [], passContext: passContext)
  }

  public func process(becomeStatement: BecomeStatement, passContext: ASTPassContext) -> ASTPassResult<BecomeStatement> {
    var becomeStatement = becomeStatement

    let enumName = ContractDeclaration.contractEnumPrefix + passContext.enclosingTypeIdentifier!.name
    let enumReference: Expression = .identifier(Identifier(identifierToken: Token(kind: .identifier(enumName), sourceLocation: becomeStatement.sourceLocation)))
    let state = becomeStatement.expression.assigningEnclosingType(type: enumName)

    let dot = Token(kind: .punctuation(.dot), sourceLocation: becomeStatement.sourceLocation)

    becomeStatement.expression = .binaryExpression(BinaryExpression(lhs: enumReference, op: dot, rhs: state))

    return ASTPassResult(element: becomeStatement, diagnostics: [], passContext: passContext)
  }

  public func process(ifStatement: IfStatement, passContext: ASTPassContext) -> ASTPassResult<IfStatement> {
    return ASTPassResult(element: ifStatement, diagnostics: [], passContext: passContext)
  }

  public func process(forStatement: ForStatement, passContext: ASTPassContext) -> ASTPassResult<ForStatement> {
    return ASTPassResult(element: forStatement, diagnostics: [], passContext: passContext)
  }

  public func postProcess(topLevelModule: TopLevelModule, passContext: ASTPassContext) -> ASTPassResult<TopLevelModule> {
    return ASTPassResult(element: topLevelModule, diagnostics: [], passContext: passContext)
  }

  public func postProcess(topLevelDeclaration: TopLevelDeclaration, passContext: ASTPassContext) -> ASTPassResult<TopLevelDeclaration> {
    return ASTPassResult(element: topLevelDeclaration, diagnostics: [], passContext: passContext)
  }

  public func postProcess(contractDeclaration: ContractDeclaration, passContext: ASTPassContext) -> ASTPassResult<ContractDeclaration> {
    return ASTPassResult(element: contractDeclaration, diagnostics: [], passContext: passContext)
  }

  public func postProcess(contractBehaviorDeclaration: ContractBehaviorDeclaration, passContext: ASTPassContext) -> ASTPassResult<ContractBehaviorDeclaration> {
    return ASTPassResult(element: contractBehaviorDeclaration, diagnostics: [], passContext: passContext)
  }

  public func postProcess(contractBehaviorMember: ContractBehaviorMember, passContext: ASTPassContext) -> ASTPassResult<ContractBehaviorMember> {
    return ASTPassResult(element: contractBehaviorMember, diagnostics: [], passContext: passContext)
  }

  public func postProcess(structDeclaration: StructDeclaration, passContext: ASTPassContext) -> ASTPassResult<StructDeclaration> {
    return ASTPassResult(element: structDeclaration, diagnostics: [], passContext: passContext)
  }

  public func postProcess(structMember: StructMember, passContext: ASTPassContext) -> ASTPassResult<StructMember> {
    return ASTPassResult(element: structMember, diagnostics: [], passContext: passContext)
  }

  public func postProcess(enumCase: EnumCase, passContext: ASTPassContext) -> ASTPassResult<EnumCase> {
    return ASTPassResult(element: enumCase, diagnostics: [], passContext: passContext)
  }

  public func postProcess(enumDeclaration: EnumDeclaration, passContext: ASTPassContext) -> ASTPassResult<EnumDeclaration> {
    return ASTPassResult(element: enumDeclaration, diagnostics: [], passContext: passContext)
  }

  public func postProcess(variableDeclaration: VariableDeclaration, passContext: ASTPassContext) -> ASTPassResult<VariableDeclaration> {
    return ASTPassResult(element: variableDeclaration, diagnostics: [], passContext: passContext)
  }

  public func postProcess(functionDeclaration: FunctionDeclaration, passContext: ASTPassContext) -> ASTPassResult<FunctionDeclaration> {
    return ASTPassResult(element: functionDeclaration, diagnostics: [], passContext: passContext)
  }

  public func postProcess(specialDeclaration: SpecialDeclaration, passContext: ASTPassContext) -> ASTPassResult<SpecialDeclaration> {
    return ASTPassResult(element: specialDeclaration, diagnostics: [], passContext: passContext)
  }

  public func postProcess(attribute: Attribute, passContext: ASTPassContext) -> ASTPassResult<Attribute> {
    return ASTPassResult(element: attribute, diagnostics: [], passContext: passContext)
  }

  public func postProcess(parameter: Parameter, passContext: ASTPassContext) -> ASTPassResult<Parameter> {
    return ASTPassResult(element: parameter, diagnostics: [], passContext: passContext)
  }

  public func postProcess(typeAnnotation: TypeAnnotation, passContext: ASTPassContext) -> ASTPassResult<TypeAnnotation> {
    return ASTPassResult(element: typeAnnotation, diagnostics: [], passContext: passContext)
  }

  public func postProcess(identifier: Identifier, passContext: ASTPassContext) -> ASTPassResult<Identifier> {
    return ASTPassResult(element: identifier, diagnostics: [], passContext: passContext)
  }

  public func postProcess(type: Type, passContext: ASTPassContext) -> ASTPassResult<Type> {
    return ASTPassResult(element: type, diagnostics: [], passContext: passContext)
  }

  public func postProcess(callerCapability: CallerCapability, passContext: ASTPassContext) -> ASTPassResult<CallerCapability> {
    return ASTPassResult(element: callerCapability, diagnostics: [], passContext: passContext)
  }

  public func postProcess(typeState: TypeState, passContext: ASTPassContext) -> ASTPassResult<TypeState> {
    return ASTPassResult(element: typeState, diagnostics: [], passContext: passContext)
  }

  public func postProcess(expression: Expression, passContext: ASTPassContext) -> ASTPassResult<Expression> {
    return ASTPassResult(element: expression, diagnostics: [], passContext: passContext)
  }

  public func postProcess(statement: Statement, passContext: ASTPassContext) -> ASTPassResult<Statement> {
    let passContext = passContext.withUpdates { $0.functionCallReceiverTrail = [] }
    return ASTPassResult(element: statement, diagnostics: [], passContext: passContext)
  }

  public func postProcess(inoutExpression: InoutExpression, passContext: ASTPassContext) -> ASTPassResult<InoutExpression> {
    return ASTPassResult(element: inoutExpression, diagnostics: [], passContext: passContext)
  }

  public func postProcess(binaryExpression: BinaryExpression, passContext: ASTPassContext) -> ASTPassResult<BinaryExpression> {
    return ASTPassResult(element: binaryExpression, diagnostics: [], passContext: passContext)
  }

  public func postProcess(functionCall: FunctionCall, passContext: ASTPassContext) -> ASTPassResult<FunctionCall> {
    return ASTPassResult(element: functionCall, diagnostics: [], passContext: passContext)
  }

  public func postProcess(rangeExpression: AST.RangeExpression, passContext: ASTPassContext) -> ASTPassResult<AST.RangeExpression> {
    return ASTPassResult(element: rangeExpression, diagnostics: [], passContext: passContext)
  }

  public func postProcess(arrayLiteral: ArrayLiteral, passContext: ASTPassContext) -> ASTPassResult<ArrayLiteral> {
    return ASTPassResult(element: arrayLiteral, diagnostics: [], passContext: passContext)
  }

  public func postProcess(dictionaryLiteral: AST.DictionaryLiteral, passContext: ASTPassContext) -> ASTPassResult<AST.DictionaryLiteral> {
    return ASTPassResult(element: dictionaryLiteral, diagnostics: [], passContext: passContext)
  }

  public func postProcess(literalToken: Token, passContext: ASTPassContext) -> ASTPassResult<Token> {
    return ASTPassResult(element: literalToken, diagnostics: [], passContext: passContext)
  }

  public func postProcess(subscriptExpression: SubscriptExpression, passContext: ASTPassContext) -> ASTPassResult<SubscriptExpression> {
    return ASTPassResult(element: subscriptExpression, diagnostics: [], passContext: passContext)
  }

  public func postProcess(returnStatement: ReturnStatement, passContext: ASTPassContext) -> ASTPassResult<ReturnStatement> {
    return ASTPassResult(element: returnStatement, diagnostics: [], passContext: passContext)
  }

  public func postProcess(becomeStatement: BecomeStatement, passContext: ASTPassContext) -> ASTPassResult<BecomeStatement> {
    return ASTPassResult(element: becomeStatement, diagnostics: [], passContext: passContext)
  }

  public func postProcess(ifStatement: IfStatement, passContext: ASTPassContext) -> ASTPassResult<IfStatement> {
    return ASTPassResult(element: ifStatement, diagnostics: [], passContext: passContext)
  }

  public func postProcess(forStatement: ForStatement, passContext: ASTPassContext) -> ASTPassResult<ForStatement> {
    return ASTPassResult(element: forStatement, diagnostics: [], passContext: passContext)
  }
}

extension ASTPassContext {
  var functionCallReceiverTrail: [Expression]? {
    get { return self[FunctionCallReceiverTrailContextEntry.self] }
    set { self[FunctionCallReceiverTrailContextEntry.self] = newValue }
  }
}

struct FunctionCallReceiverTrailContextEntry: PassContextEntry {
  typealias Value = [Expression]
}<|MERGE_RESOLUTION|>--- conflicted
+++ resolved
@@ -280,12 +280,8 @@
     if environment.isInitializerCall(functionCall) {
       // Remove the receiver as the first argument to find the original initializer declaration.
       var initializerWithoutReceiver = functionCall
-<<<<<<< HEAD
-      if passContext.functionDeclarationContext != nil || passContext.specialDeclarationContext != nil {
-=======
-      if passContext.functionDeclarationContext != nil || passContext.initializerDeclarationContext != nil,
+      if passContext.functionDeclarationContext != nil || passContext.specialDeclarationContext != nil,
         !initializerWithoutReceiver.arguments.isEmpty {
->>>>>>> 6e64b4de
         initializerWithoutReceiver.arguments.remove(at: 0)
       }
 
